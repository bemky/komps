--- conflicted
+++ resolved
@@ -113,11 +113,6 @@
     return result
 }
 
-<<<<<<< HEAD
-export function translate (array, start, end) {
-    const result = array.toSpliced(start, 1)
-    return result.toSpliced(end, 0, array[start])
-=======
 
 export { bury } from 'dolla';
 
@@ -134,5 +129,9 @@
     } else {
         return fallback
     }
->>>>>>> b6f58e17
+}
+
+export function translate (array, start, end) {
+    const result = array.toSpliced(start, 1)
+    return result.toSpliced(end, 0, array[start])
 }