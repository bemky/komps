/*
Description
----
A **generator** for an input element that binds the value of the input to an object.
This is **not** an element, but a generator that adds listeners to an input element.
If one day, [Safari adds support for extending built in elements](https://bugs.webkit.org/show_bug.cgi?id=182671),
this can be converted.

Example
----
<div class="flex border-purple-20 width-full justify-content-between">
    <div class="width-1/2 pad-2x space-v">
        <div>
            <label class="block">Name</label>
            <input type="text" name="name" />
        </div>
        <div>
            <label class="block">Birthdate</label>
            <input type="date" name="born" />
        </div>
        <div>
            <label class="block">
                <input type="checkbox" name="allStar" />
                All Star
            </label>
        </div>
        
        <div>
            <label class="block">
                <input type="radio" name="bats" value="left" />
                Bats Left
            </label>
            <label class="block">
                <input type="radio" name="bats" value="right" />
                Bats Right
            </label>
        </div>
        <div>
            <label class="block">Position</label>
            <select name="position" data-blank="true">
                <option>1B</option>
                <option>2B</option>
                <option>3B</option>
                <option>SS</option>
            </select>
        </div>
        <div>
            <label class="block">Snack Preferences</label>
            <select name="preferences[snacks]" multiple>
                <option value="seeds">Sunflower Seeds</option>
                <option value="snickers">Snickers</option>
                <option value="chips">Chips</option>
            </select>
        </div>
        <div>
            <label class="block">Bio</label>
            <textarea name="bio"></textarea>
        </div>
        <div>
            <label class="block">Favorite Moment in History</label>
            <input type="datetime-local" name="farvoriteMoment" />
        </div>
        <div>
            <button name="captain" value="hell yeah!" type="button" class="uniformButton">
                Promote to Captain
            </button>
        </div>
    </div>
    <div class="data pad-2x bg-gray-90 text-green"></div>
</div>
<script>
    
    class Player {
        _attributes = {}
        _listeners = []
        constructor (attrs) {
            ['name', 'allStar', 'position', 'bats', 'preferences', 'born', 'bio', 'farvoriteMoment', 'captain'].forEach(k => {
                Object.defineProperty(this, k, {
                    get: () => this._attributes[k],
                    set: (v) => {
                        this._attributes[k] = v
                        this.dispatchEvent('change');
                    }
                })
            })
            Object.keys(attrs).forEach(k => {
                this._attributes[k] = attrs[k]
            })
        }
        
        addEventListener (type, listener) {
            this._listeners.push([type, listener])
        }

        dispatchEvent (type) {
            this._listeners.forEach(listener => {
                if (listener[0] == type) {
                    listener[1]()
                }
            })
        }
    }

    const player = new Player({
        name: 'Corey Seager',
        born: new Date('1986-03-06'),
        bats: 'left', position: 'SS',
        allStar: true,
        preferences: {
            snacks: ['snickers', 'chips']
        },
        bio: 'Super badass dood.',
        farvoriteMoment: new Date('2023-11-04T04:12:00'),
        captain: 'no'
    })
    player.addEventListener('change', () => {
        renderAttributes()
    })

    function renderAttributes () {
        document.querySelector('.data').innerHTML = JSON.stringify(player._attributes).replaceAll(/(\"[a-zA-Z]+\")\:/g, "<br>$1:").replace("}", "<br>}")
    } 

    document.addEventListener('DOMContentLoaded', () => {
        renderAttributes()
        document.querySelectorAll('input, select, textarea, button').forEach(input => {
            let type = input.type
            if (input.tagName == "SELECT") { type = "select" }
            input.replaceWith(Input.create(type, {
                record: player,
                attribute: input.name.includes('[') ? input.name.replace(/\]$/, '').split(/\]?\[/) : input.name,
                name: input.name,
                options: Array.from(input.querySelectorAll('option')).map(x => x.value ? [x.value, x.innerText] : x.innerText),
                value: input.value == '' ? undefined : input.value,
                multiple: input.multiple,
                includeBlank: input.dataset.blank,
                class: input.getAttribute('class'),
                content: input.tagName == "BUTTON" ? input.textContent : null
            }))
        })
    })
</script>

Syntax
----
```javascript
Input.create('number', {})
// <input ...>
Input.new('number', {})
// Input()
```

Options
----
record:
    types: Object
    description: Object to bind to
attribute:
    types: String
    description: Attribute of the Object to bind to
dump:
    types: Function
    arguments: value
    description: transform textContent to value on change
load:
    types: Function
    arguments: value
    description: transform value for input's content

*/

import KompElement from './element.js';
import ContentArea from './content-area.js';
import { except, dig, bury } from '../support.js';
import { createElement, HTML_ATTRIBUTES } from 'dolla';

export default class Input {
    
    static assignableAttributes = {
        record: null,
        attribute: null,
        dump: (v, record) => v,
        load: (v, record) => v
    }
    
<<<<<<< HEAD
    static create(type, options={}) {
        return this.new(type, options).input
    }
    
    static new (type, options={}) {
        const klass = {
            button: ButtonInput,
            checkbox: BinaryInput,
            radio: BinaryInput,
            select: SelectInput,
            date: DateInput,
            textarea: TextareaInput,
            'datetime-local': DateTimeInput,
            contentarea: ContentAreaInput,
        }[type]
        if (klass) {
            return new klass(Object.assign({
                type: type
            }, options))
        } else {
            return new this(Object.assign({
                type: type
            }, options))
        }
    }
    
    constructor (options={}) {
        Object.keys(this.constructor.assignableAttributes).forEach(k => {
            if (options[k] != undefined) {
                this[k] = options[k]
            }
        })
=======
    constructor (options={}) {
        const optionsWas = Object.assign({}, options)
        const prototype = {
            button: ButtonInput.prototype,
            checkbox: BinaryInput.prototype,
            radio: BinaryInput.prototype,
            select: SelectInput.prototype,
            date: DateInput.prototype,
            textarea: TextareaInput.prototype,
            'datetime-local': DateTimeInput.prototype
        }[options.type]
        
        super(except(options, ...HTML_ATTRIBUTES));
>>>>>>> e5decad7
        if (typeof this.dump != "function") {
            this.dump = v => v
        }
        if (typeof this.load != "function") {
            this.load = v => v
        }
        this.input = this.createInput(options);
        this.input._loading = this._load();
        this.setupInputListener(this.inputChange.bind(this));
        this.setupRecordListener(this.recordChange.bind(this));
    }
    
    get value () {
        this.input.value
    }
    
    set value (v) {
        this.input.value = v
    }
    
    createInput (options={}) {
        return createElement('input', Object.assign({
            type: options.type
        }, options))
    }
    
    setupInputListener (listener) {
        this.input.addEventListener('change', listener);
    }
    
    setupRecordListener (listener) {
        if (this.record && this.record.addEventListener) {
            this.record.addEventListener('change', listener);
        }
        if (this.record && this.record.addListener) {
            this.record.addListener(listener)
        }
    }
    
    inputChange () {
        const containerPreventingChange = this.input.closest('[preventChange]')
        const valueWas = this.load(this._loadValue())
        if (containerPreventingChange) {
            containerPreventingChange.removeAttribute('preventChange')
            return false
        }
        const value = this._dump()
        this.trigger('change', value, valueWas)
    }
    
    recordChange () {
        this.input._loading = this._load()
    }
    
    _load (e, v) {
        const value = this.load(v ? v : this._loadValue())
        if (value !== undefined && value !== null) {
            this.input.value = value
        }
    }
    
    _loadValue () {
        if (this.record) {
            return dig(this.record, this.attribute)
        }
    }
    
    _dump (e, v) {
        const value = this.dump(v ? v : this.input.value, this.record)
        return this._dumpValue(value)
    }
    
    _dumpValue(v) {
        let attributes = Array.isArray(this.attribute) ? this.attribute : [this.attribute]
        attributes = attributes.concat([v])
        bury(this.record, ...attributes)
        return v
    }
    
    static style = `
        komp-input {
            display: contents;
        }
    `
}

class ContentAreaInput extends Input {
    createInput (options) {
        return new ContentArea(options)
    }
}

class BinaryInput extends Input {
    async _load () {
        const value = this.load(await this._loadValue())
        const inputValue = this.input.value == "on" ? true : this.input.value
        if (this.input.multiple) {
            this.input.checked = Array.isArray(value) ? value.includes(inputValue) : false
        } else {
            this.input.checked = value == inputValue
        }
    }
    _dump () {
        let value
        let inputValue = this.input.value == "on" ? true : this.input.value
        if (this.input.multiple) {
            const currentValues = this._loadValue() || []
            if (this.input.checked) {
                if (currentValues.includes(inputValue)) {
                    value = this.dump(currentValues)
                } else {
                    value = this.dump(currentValues.concat(inputValue))
                }
            } else {
                value = this.dump(currentValues.filter(x => x != inputValue))
            }
        } else if (typeof inputValue == 'boolean') {
            value = this.dump(this.input.checked ? inputValue : !inputValue)
        } else {
            value = this.dump(this.input.checked ? this.input.value : null)
        }
        return this._dumpValue(value)
    }
}

class DateInput extends Input {
    setupInputListener () {
        this.input.addEventListener('blur', this.inputChange.bind(this));
    }
    
    async _load (e) {
        let value = await this._loadValue()
        if (value instanceof Date) {
            value = [
                value.getUTCFullYear(),
                (value.getMonth() + 1).toString().padStart(2, "0"),
                value.getDate().toString().padStart(2, "0")
            ].join("-")
        }
        return super._load(e, value)
    }
    
    _dump (e) {
        let value = this.input.value
        if (value == "") value = null
        super._dump(e, value)
    }
}

class DateTimeInput extends Input {
    async _load (e) {
        let value = await this._loadValue()
        if (value instanceof Date) {
            value = [
                [
                    value.getUTCFullYear(),
                    (value.getMonth() + 1).toString().padStart(2, "0"),
                    value.getDate().toString().padStart(2, "0")
                ].join("-"),
                'T',
                [
                    value.getHours().toString().padStart(2, "0"),
                    value.getMinutes().toString().padStart(2, "0")
                ].join(":")
            ].join("")
        }
        super._load(e, value)
    }
}

class TextareaInput extends Input {
    createInput (options) {
        return createElement('textarea', options)
    }
}

class ButtonInput extends Input {
    createInput (options) {
        return createElement('button', options)
    }
    setupInputListener () {
        this.input.addEventListener('click', this._dump.bind(this));
    }
    _load () {}
}

class SelectInput extends Input {
    createInput (options={}) {
        const input = createElement('select', options)
        if (options.includeBlank) {
            input.append(createElement('option', Object.assign({
                content: 'Unset',
                value: null
            }, options.includeBlank)))
        }
        if (options.options) {
            options.options.forEach(option => {
                input.append(createElement('option', {
                    content: Array.isArray(option) ? option[1] : option,
                    value: Array.isArray(option) ? option[0] : option
                }))
            })
        }
        
        return input
    }
    async _load (e) {
        if (this.input.multiple) {
            const values = this.load(await this._loadValue());
            this.input.querySelectorAll('option').forEach(option => {
                if (values.includes(option.value)) {
                    option.setAttribute('selected', true)
                } else {
                    option.removeAttribute('selected')
                }
            })
        } else {
            super._load()
        }
    }
    _dump (e) {
        if (this.input.multiple) {
            const values = Array.from(this.input.options).filter(x => x.selected).map(x => x.value)
            this._dumpValue(this.dump(values))
            return values
        } else {
            let value = this.input.value
            if (value == "null") value = null
            value = this.dump(value)
            this._dumpValue(value)
            return value
        }
    }
}<|MERGE_RESOLUTION|>--- conflicted
+++ resolved
@@ -183,7 +183,6 @@
         load: (v, record) => v
     }
     
-<<<<<<< HEAD
     static create(type, options={}) {
         return this.new(type, options).input
     }
@@ -216,21 +215,6 @@
                 this[k] = options[k]
             }
         })
-=======
-    constructor (options={}) {
-        const optionsWas = Object.assign({}, options)
-        const prototype = {
-            button: ButtonInput.prototype,
-            checkbox: BinaryInput.prototype,
-            radio: BinaryInput.prototype,
-            select: SelectInput.prototype,
-            date: DateInput.prototype,
-            textarea: TextareaInput.prototype,
-            'datetime-local': DateTimeInput.prototype
-        }[options.type]
-        
-        super(except(options, ...HTML_ATTRIBUTES));
->>>>>>> e5decad7
         if (typeof this.dump != "function") {
             this.dump = v => v
         }
