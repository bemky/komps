/*
Description
----
A **generator** for an input element that binds the value of the input to an object.
This is **not** an element, but a generator that adds listeners to an input element.
If one day, [Safari adds support for extending built in elements](https://bugs.webkit.org/show_bug.cgi?id=182671),
this can be converted.

Example
----
<div class="flex border-purple-20 width-full justify-content-between">
    <div class="width-1/2 pad-2x space-v">
        <div>
            <label class="block">Name</label>
            <input type="text" name="name" />
        </div>
        <div>
            <label class="block">Birthdate</label>
            <input type="date" name="born" />
        </div>
        <div>
            <label class="block">
                <input type="checkbox" name="allStar" />
                All Star
            </label>
        </div>
        
        <div>
            <label class="block">
                <input type="radio" name="bats" value="left" />
                Bats Left
            </label>
            <label class="block">
                <input type="radio" name="bats" value="right" />
                Bats Right
            </label>
        </div>
        <div>
            <label class="block">Position</label>
            <select name="position" data-blank="true">
                <option>1B</option>
                <option>2B</option>
                <option>3B</option>
                <option>SS</option>
            </select>
        </div>
        <div>
            <label class="block">Snack Preferences</label>
            <select name="preferences[snacks]" multiple>
                <option value="seeds">Sunflower Seeds</option>
                <option value="snickers">Snickers</option>
                <option value="chips">Chips</option>
            </select>
        </div>
        <div>
            <label class="block">Bio</label>
            <textarea name="bio"></textarea>
        </div>
        <div>
            <label class="block">Favorite Moment in History</label>
            <input type="datetime-local" name="farvoriteMoment" />
        </div>
        <div>
            <button name="captain" value="hell yeah!" type="button" class="uniformButton">
                Promote to Captain
            </button>
        </div>
    </div>
    <div class="data pad-2x bg-gray-90 text-green"></div>
</div>
<script>
    
    class Player {
        _attributes = {}
        _listeners = []
        constructor (attrs) {
            ['name', 'allStar', 'position', 'bats', 'preferences', 'born', 'bio', 'farvoriteMoment', 'captain'].forEach(k => {
                Object.defineProperty(this, k, {
                    get: () => this._attributes[k],
                    set: (v) => {
                        this._attributes[k] = v
                        this.dispatchEvent('change');
                    }
                })
            })
            Object.keys(attrs).forEach(k => {
                this._attributes[k] = attrs[k]
            })
        }
        
        addEventListener (type, listener) {
            this._listeners.push([type, listener])
        }

        dispatchEvent (type) {
            this._listeners.forEach(listener => {
                if (listener[0] == type) {
                    listener[1]()
                }
            })
        }
    }

    const player = new Player({
        name: 'Corey Seager',
        born: new Date('1986-03-06'),
        bats: 'left', position: 'SS',
        allStar: true,
        preferences: {
            snacks: ['snickers', 'chips']
        },
        bio: 'Super badass dood.',
        farvoriteMoment: new Date('2023-11-04T04:12:00'),
        captain: 'no'
    })
    player.addEventListener('change', () => {
        renderAttributes()
    })

    function renderAttributes () {
        document.querySelector('.data').innerHTML = JSON.stringify(player._attributes).replaceAll(/(\"[a-zA-Z]+\")\:/g, "<br>$1:").replace("}", "<br>}")
    } 

    document.addEventListener('DOMContentLoaded', () => {
        renderAttributes()
        document.querySelectorAll('input, select, textarea, button').forEach(input => {
            let type = input.type
            if (input.tagName == "SELECT") { type = "select" }
            input.replaceWith(Input.create(type, {
                record: player,
                attribute: input.name.includes('[') ? input.name.replace(/\]$/, '').split(/\]?\[/) : input.name,
                name: input.name,
                options: Array.from(input.querySelectorAll('option')).map(x => x.value ? [x.value, x.innerText] : x.innerText),
                value: input.value,
                multiple: input.multiple,
                includeBlank: input.dataset.blank,
                class: input.getAttribute('class'),
                content: input.tagName == "BUTTON" ? input.textContent : null
            }))
        })
    })
</script>

Syntax
----
```javascript
Input.create('number', {})
// <input ...>
Input.new('number', {})
// Input()
```

Options
----
record:
    types: Object
    description: Object to bind to
attribute:
    types: String
    description: Attribute of the Object to bind to
dump:
    types: Function
    arguments: value
    description: transform textContent to value on change
load:
    types: Function
    arguments: value
    description: transform value for input's content

*/

import KompElement from './element.js';
import ContentArea from './content-area.js';
import { except, dig, bury } from '../support.js';
import { createElement, HTML_ATTRIBUTES } from 'dolla';

export default class Input {
    
    static assignableAttributes = {
        record: null,
        attribute: null,
        dump: (v, record) => v,
        load: (v, record) => v
    }
    
    static create(type, options={}) {
        return this.new(type, options).input
    }
    
    static new (type, options={}) {
        const klass = {
            button: ButtonInput,
            checkbox: BinaryInput,
            radio: BinaryInput,
            select: SelectInput,
            date: DateInput,
            textarea: TextareaInput,
            'datetime-local': DateTimeInput,
            contentarea: ContentAreaInput,
        }[type]
        if (klass) {
            return new klass(Object.assign({
                type: type
            }, options))
        } else {
            return new this(Object.assign({
                type: type
            }, options))
        }
    }
    
    constructor (options={}) {
        Object.keys(this.constructor.assignableAttributes).forEach(k => {
            if (options[k] != undefined) {
                this[k] = options[k]
            }
        })
        if (typeof this.dump != "function") {
            this.dump = v => v
        }
        if (typeof this.load != "function") {
            this.load = v => v
        }
        
        this.input = this.createInput(options);
        if (options.value == undefined) {
            this.input._loading = this._load();
        }
        this.setupInputListener(this.inputChange.bind(this));
        this.setupRecordListener(this.recordChange.bind(this));
    }
    
<<<<<<< HEAD
    createInput (options={}) {
=======
    get value () {
        this.input.value
    }
    
    set value (v) {
        this.input.value = v
    }
    
    createInput (options) {
>>>>>>> 4f022d4d
        return createElement('input', Object.assign({
            type: options.type
        }, options))
    }
    
    setupInputListener (listener) {
        this.input.addEventListener('change', listener);
    }
    
    setupRecordListener (listener) {
        if (this.record.addEventListener) {
            this.record.addEventListener('change', listener);
        }
        if (this.record.addListener) {
            this.record.addListener(listener)
        }
    }
    
    inputChange () {
        const containerPreventingChange = this.input.closest('[preventChange]')
        const valueWas = this.load(this._loadValue())
        if (containerPreventingChange) {
            containerPreventingChange.removeAttribute('preventChange')
            return false
        }
        const value = this._dump()
        this.trigger('change', value, valueWas)
    }
    
    recordChange () {
        this.input._loading = this._load()
    }
    
    _load (e, v) {
        const value = this.load(v ? v : this._loadValue())
        if (value !== undefined && value !== null) {
            this.input.value = value
        }
    }
    
    _loadValue () {
        return dig(this.record, this.attribute)
    }
    
    _dump (e, v) {
        const value = this.dump(v ? v : this.input.value, this.record)
        return this._dumpValue(value)
    }
    
    _dumpValue(v) {
        let attributes = Array.isArray(this.attribute) ? this.attribute : [this.attribute]
        attributes = attributes.concat([v])
        bury(this.record, ...attributes)
        return v
    }
    
    static style = `
        komp-input {
            display: contents;
        }
    `
}

class ContentAreaInput extends Input {
    createInput (options) {
        return new ContentArea(options)
    }
}

class BinaryInput extends Input {
    async _load () {
        const value = this.load(await this._loadValue())
        const inputValue = this.input.value == "on" ? true : this.input.value
        if (this.input.multiple) {
            this.input.checked = Array.isArray(value) ? value.includes(inputValue) : false
        } else {
            this.input.checked = value == inputValue
        }
    }
    _dump () {
        let value
        let inputValue = this.input.value == "on" ? true : this.input.value
        if (this.input.multiple) {
            const currentValues = this._loadValue() || []
            if (this.input.checked) {
                if (currentValues.includes(inputValue)) {
                    value = this.dump(currentValues)
                } else {
                    value = this.dump(currentValues.concat(inputValue))
                }
            } else {
                value = this.dump(currentValues.filter(x => x != inputValue))
            }
        } else if (typeof inputValue == 'boolean') {
            value = this.dump(this.input.checked ? inputValue : !inputValue)
        } else {
            value = this.dump(this.input.checked ? this.input.value : null)
        }
        return this._dumpValue(value)
    }
}

class DateInput extends Input {
    setupInputListener () {
        this.input.addEventListener('blur', this.inputChange.bind(this));
    }
    
    async _load (e) {
        let value = await this._loadValue()
        if (value instanceof Date) {
            value = [
                value.getUTCFullYear(),
                (value.getMonth() + 1).toString().padStart(2, "0"),
                value.getDate().toString().padStart(2, "0")
            ].join("-")
        }
        return super._load(e, value)
    }
    
    _dump (e) {
        let value = this.input.value
        if (value == "") value = null
        super._dump(e, value)
    }
}

class DateTimeInput extends Input {
    async _load (e) {
        let value = await this._loadValue()
        if (value instanceof Date) {
            value = [
                [
                    value.getUTCFullYear(),
                    (value.getMonth() + 1).toString().padStart(2, "0"),
                    value.getDate().toString().padStart(2, "0")
                ].join("-"),
                'T',
                [
                    value.getHours().toString().padStart(2, "0"),
                    value.getMinutes().toString().padStart(2, "0")
                ].join(":")
            ].join("")
        }
        super._load(e, value)
    }
}

class TextareaInput extends Input {
    createInput (options) {
        return createElement('textarea', options)
    }
}

class ButtonInput extends Input {
    createInput (options) {
        return createElement('button', options)
    }
    setupInputListener () {
        this.input.addEventListener('click', this._dump.bind(this));
    }
    _load () {}
}

class SelectInput extends Input {
    createInput (options={}) {
        const input = createElement('select', options)
        if (options.includeBlank) {
            input.append(createElement('option', Object.assign({
                content: 'Unset',
                value: null
            }, options.includeBlank)))
        }
        if (options.options) {
            options.options.forEach(option => {
                input.append(createElement('option', {
                    content: Array.isArray(option) ? option[1] : option,
                    value: Array.isArray(option) ? option[0] : option
                }))
            })
        }
        
        return input
    }
    async _load (e) {
        if (this.input.multiple) {
            const values = this.load(await this._loadValue());
            this.input.querySelectorAll('option').forEach(option => {
                if (values.includes(option.value)) {
                    option.setAttribute('selected', true)
                } else {
                    option.removeAttribute('selected')
                }
            })
        } else {
            super._load()
        }
    }
    _dump (e) {
        if (this.input.multiple) {
            const values = Array.from(this.input.options).filter(x => x.selected).map(x => x.value)
            this._dumpValue(this.dump(values))
            return values
        } else {
            let value = this.input.value
            if (value == "null") value = null
            value = this.dump(value)
            this._dumpValue(value)
            return value
        }
    }
}<|MERGE_RESOLUTION|>--- conflicted
+++ resolved
@@ -230,9 +230,6 @@
         this.setupRecordListener(this.recordChange.bind(this));
     }
     
-<<<<<<< HEAD
-    createInput (options={}) {
-=======
     get value () {
         this.input.value
     }
@@ -241,8 +238,7 @@
         this.input.value = v
     }
     
-    createInput (options) {
->>>>>>> 4f022d4d
+    createInput (options={}) {
         return createElement('input', Object.assign({
             type: options.type
         }, options))
