/*

Description
----
Render content on a layer above an anchored element. 

Syntax
----
```javascript
    new Floater({
        content: "Hello World",
        anchor: '#hi-button'
    })
```

HTML
```html
<komp-floater anchor="#hi-button">
    Hello World
</komp-floater>
```

Example
----
<div class="pad-2x bg-purple-10 text-center rounded-lg">
<div id="example" class="border-2px border-dashed inline-block pad bg-white">
    This is the anchor
</div>
<komp-floater anchor="#example" class="bg-gray-90 bg-opacity-80 text-white pad-1/2x rounded-lg shadow-lg shadow-opacity-30">
    FLOATER
</komp-floater>
</div>

Options
----
content:
    types: String, HTMLElement, Array, Object
    description: content for the floater, uses [Dolla's `content`](https://dollajs.com/#content)
anchor:
    types: HTMLElement
    description: element to anchor positioning to
    required: true
container
    types: String, HTMLElement
    description: element to append floater to. If `String`, then used as selector for `this.closest(selector)`
    default: null/anchor.parentElement
placement:
    default: "bottom"
    types: String
    description: how the floater is anchored options like "top", "top-start", "top-end", "left", "left-start"...
strategy:
    default: "absolute"
    types: String
    description: how the floater is positioned in the document. "absolute" or "fixed"
flip:
    default: false
    types: Boolean, Object
    description: See https://floating-ui.com/docs/flip, defaults to false in favor of autoPlacement
offset: 
    default: false
    types: Boolean, Object
    description: See https://floating-ui.com/docs/offset
shift:
    default: true
    types: Boolean, Object
    description: See https://floating-ui.com/docs/shift
arrow: 
    default: false
    types: Boolean, Number
    description: True to show default size, or number in pixels
size: 
    default: false
    types: Boolean, Object
    description: See https://floating-ui.com/docs/size
autoPlacement: 
    default: true
    types: Boolean, Object
    description: See https://floating-ui.com/docs/autoPlacement
inline: 
    default: false
    types: Boolean, Object
    description: See https://floating-ui.com/docs/inline
autoUpdate:
    default: true
    types: Boolean, Object
    description: See https://floating-ui.com/docs/autoUpdate#options
removeOnBlur:
    default: false
    types: Boolean
    description: hide floater on outside click/focus or escape key
timeout:
    default: 0
    types: Number
    description: ms to wait until hiding after mouseout
onHide:
    default: null
    types: Function
    description: called after hidden

Events
----
shown:
    description: when floater is shown
hidden:
    description: when floater is hidden

Transition Animation
----
The floater will follow the transition effects set by CSS, and adds classes `-out`, `-out-start`, `-in` and `-in-start` when hiding and showing.

Additionally, the floater adds classes for placement `-left`, `-right`, `-top`, `-bottom`

// TODO convert to Popover and use [Popover API](https://developer.mozilla.org/en-US/docs/Web/API/Popover_API)
// TODO convert to use [CSS anchor positioning](https://developer.mozilla.org/en-US/docs/Web/CSS/CSS_anchor_positioning)
Example Transition Effect
```scss
TODO
```
*/

import { computePosition, offset, flip, shift, arrow, size, autoPlacement, inline, autoUpdate } from '@floating-ui/dom';
import { css, createElement } from 'dolla';

import KompElement from './element.js';

export default class Floater extends KompElement {
    static tagName = 'komp-floater';
    
    static assignableAttributes = {
        content: null,
        anchor: null,
        placement: undefined,
        strategy: 'absolute',
        flip: null,
        offset: null,
        shift: true,
        arrow: null,
        autoPlacement: true,
        inline: null,
        autoUpdate: {},
        removeOnBlur: false,
        container: null,
        timeout: 0,
        onHide: null
    }
    
    static bindMethods = ['show', 'hide', 'checkFocus', 'checkEscape']
    
    initialize () {
        super.initialize()
        if (typeof this.anchor == "string") {
            this.anchor = this.getRootNode().querySelector(this.anchor);
        } else if (!(this.anchor instanceof Element)) {
            const coords = this.anchor
            this.anchor = {
                getBoundingClientRect() {
                    return {
                        width: 0,
                        height: 0,
                        x: coords.x,
                        y: coords.y,
                        left: coords.x,
                        right: coords.x,
                        top: coords.y,
                        bottom: coords.y
                    };
                }
            }
        }
    }

    connected () {
        this.style.position = this.strategy
        
        if (!this.anchor) { throw 'Floater needs anchor to position to.' }
        
        const middleware = []
        Object.keys(middlewares).forEach(key => {
            if (this[key]) {
                if (key == "arrow") {
                    let arrowEl = this.querySelector('komp-floater-arrow-locator')
                    if (!arrowEl) {
                        arrowEl = createElement('komp-floater-arrow-locator')
                        this.prepend(arrowEl)
                    }
                    middleware.push(arrow({element: arrowEl}))
                    this.classList.add('komp-floater-arrow')
                    if (typeof this.arrow == "number") {
                        this.style.setProperty('--arrow-size', this.arrow + "px")
                    } 
                    if (!this.offset) {
                        this.offset = this.arrow === true ? 10 : this.arrow
                    }
                    if (css(this, 'box-shadow') != "none") {
                        this.style.filter = css(this, 'box-shadow').split(/(?<!\([^\)]*),/).map(shadow => {
                            return `drop-shadow(${shadow.trim().split(/(?<!\([^\)]*)\s/).slice(0,4).join(" ")})`
                        }).join(" ")
                        this.style.boxShadow = 'none'
                    }
                } else {
                    middleware.push(middlewares[key](this[key] === true ? {} : this[key]))
                }
            }
        })
        this._cleanupCallbacks.push(autoUpdate(
            this.anchor,
            this,
            () => {
                computePosition(this.anchor, this, {
                    strategy: this.strategy,
                    placement: this.placement,
                    middleware
                }).then(({x, y, placement, middlewareData, ...args}) => {
                    this.style.left = `${x}px`;
                    this.style.top = `${y}px`;
                    this.classList.remove('-top', '-left', '-bottom', '-right')
                    this.classList.add('-' + placement);
            
                    if (middlewareData.arrow) {
                        const {x, y} = middlewareData.arrow;
                        if (x != null) { this.style.setProperty('--arrow-left', `${x}px`) }
                        if (y != null) { this.style.setProperty('--arrow-top', `${y}px`) }
                    }
                })
            },
            this.autoUpdate
        ))
        
        this.classList.add('-in')
        this.addEventListener('animationend', () => {
            this.classList.remove('-in')
        }, {once: true})
        
        if (this.removeOnBlur) {
            this.cleanupEventListenerFor(this.getRootNode().body, 'focusin', this.checkFocus)
            this.cleanupEventListenerFor(this.getRootNode().body, 'click', this.checkFocus)
            this.cleanupEventListenerFor(this.getRootNode().body, 'keyup', this.checkEscape)
        }
    }
    
    checkFocus (e) {
        if (e.defaultPrevented) { return }
        if (e.target == this) { return }
        if (e.target == this.anchor) { return }
        if (this.contains(e.target)) { return }
        if (this.anchor.contains && this.anchor.contains(e.target)) { return }
        this.hide()
    }
    
    checkEscape (e) {
        if (e.which != 27) return;
        this.hide();
    }
    
    remove () {
        return new Promise(resolve => {
            this.classList.add('-out')
        
            const done = () => {
                this.classList.remove('-out')
                super.remove().then(resolve)
            }
            if (css(this, 'animation-name') != "none") {
                this.addEventListener('animationend', done, {once: true})
            } else {
                done()
            }
        })
    }
    
    show () {
        if (this._hideTimeout) {
            clearTimeout(this._hideTimeout);
            delete this._hideTimeout;
        }
        if (this._removing) {
            return this._removing.then(this.show)
        }
        if (typeof this.container == "string") {
            this.container = this.closest(this.container) || (this.anchor.closest && this.anchor.closest(this.container))
        }
        if (this.container == null) {
            this.container = this.parentElement || this.anchor.parentElement;
        }
        if (!this.parentElement) {
            this._showing = true
            this.container.append(this)
            this._showing = false
            this.trigger('shown')
        }
        return this;
    }
    
    hide () {
        if (this._hideTimeout) { return }
        if (this._hiding) { return }
<<<<<<< HEAD
        this._hideTimeout = setTimeout(this.hideAfterTimeout.bind(this), this.timeout)
    }
    
    hideAfterTimeout () {
        if (this.parentElement) {
            return this._removing = this.remove().then(() => {
                this.trigger('hidden')
                if (this.onHide) this.onHide()
                delete this._hideTimeout;
                delete this._removing;
            })
        }
=======
        this._hideTimeout = setTimeout(async () => {
            if (this.parentElement) {
                this._removing = this.remove().then(() => {
                    this.trigger('hidden')
                    delete this._hideTimeout;
                    delete this._removing;
                })
            }
        }, this.timeout)
        return this;
>>>>>>> 4f022d4d
    }
    
    toggle (shouldHide) {
        if (typeof shouldHide !== 'boolean') {
            shouldHide = this.offsetParent !== null
        }
        this[shouldHide ? 'hide' : 'show']()
        return this;
    }
    
    static style = `
        .komp-floater-arrow {
            --arrow-size: 0.5em;
            --arrow-left: 0;
            --arrow-top: 0;
        }
        .komp-floater-arrow:after{
            content: '';
            clip-path: polygon(0 0, 50% 100%, 100% 0);
            z-index: 1;
            position:absolute;
            top: calc(var(--arrow-top) - var(--arrow-size));
            left: calc(var(--arrow-left) - var(--arrow-size));
            width: calc(var(--arrow-size) * 2);
            height: var(--arrow-size);
            overflow: hidden;
            border-style: solid;
            border-width: inherit;
            box-shadow: inherit;
            background: inherit;
            border: inherit;
        }
        .komp-floater-arrow.-top:after{
            top: 100%;
        }
        .komp-floater-arrow.-bottom:after{
            top: auto;
            bottom: 100%;
            transform: rotate(180deg);
        }
        .komp-floater-arrow.-left:after,
        .komp-floater-arrow.-right:after {
            clip-path: polygon(0 0, 100% 50%, 0 100%);
            width: var(--arrow-size);
            height: calc(var(--arrow-size) * 2);
        }
        .komp-floater-arrow.-left:after{
            left: 100%;
        }
        .komp-floater-arrow.-right:after{
            left: auto;
            right: 100%;
            transform: rotate(180deg);
        }
        komp-floater-arrow-locator {
            position: absolute;
            left: 0;
            top: 0;
            width: 0;
            height: 0;
        }
    `
}
window.customElements.define('komp-floater', Floater);
const middlewares = {
    size: size,
    shift: shift,
    autoPlacement: autoPlacement,
    flip: flip,
    inline: inline,
    arrow: arrow,
    offset: offset
}<|MERGE_RESOLUTION|>--- conflicted
+++ resolved
@@ -294,7 +294,6 @@
     hide () {
         if (this._hideTimeout) { return }
         if (this._hiding) { return }
-<<<<<<< HEAD
         this._hideTimeout = setTimeout(this.hideAfterTimeout.bind(this), this.timeout)
     }
     
@@ -305,20 +304,9 @@
                 if (this.onHide) this.onHide()
                 delete this._hideTimeout;
                 delete this._removing;
+                })
             })
-        }
-=======
-        this._hideTimeout = setTimeout(async () => {
-            if (this.parentElement) {
-                this._removing = this.remove().then(() => {
-                    this.trigger('hidden')
-                    delete this._hideTimeout;
-                    delete this._removing;
-                })
-            }
-        }, this.timeout)
         return this;
->>>>>>> 4f022d4d
     }
     
     toggle (shouldHide) {
