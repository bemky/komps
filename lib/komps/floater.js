/*

Description
----
Render content on a layer above an anchored element. 

Syntax
----
```javascript
    new Floater({
        content: "Hello World",
        anchor: '#hi-button'
    })
```

HTML
```html
<komp-floater anchor="#hi-button">
    Hello World
</komp-floater>
```

Example
----
<div class="pad-2x text-center rounded-lg">
<div id="example" class="border-2px border-dashed inline-block pad bg-white">
    This is the anchor
</div>
<komp-floater anchor="#example" class="bg-gray-90 bg-opacity-80 text-white pad-1/2x rounded shadow-lg shadow-opacity-30">
    FLOATER
</komp-floater>
</div>

Options
----
content:
    types: String, HTMLElement, Array, Object
    description: content for the floater, uses [Dolla's `content`](https://dollajs.com/#content)
anchor:
    types: HTMLElement
    description: element to anchor positioning to
    required: true
container
    types: String, HTMLElement
    description: element to append floater to. If `String`, then used as selector for `this.closest(selector)`
    default: null/anchor.parentElement
placement:
    default: "bottom"
    types: String
    description: how the floater is anchored options like "top", "top-start", "top-end", "left", "left-start"...
strategy:
    default: "absolute"
    types: String
    description: how the floater is positioned in the document. "absolute" or "fixed"
flip:
    default: false
    types: Boolean, Object
    description: See https://floating-ui.com/docs/flip, defaults to false in favor of autoPlacement
offset: 
    default: false
    types: Boolean, Object
    description: See https://floating-ui.com/docs/offset
shift:
    default: true
    types: Boolean, Object
    description: See https://floating-ui.com/docs/shift
arrow: 
    default: false
    types: Boolean, Number
    description: True to show default size, or number in pixels
size: 
    default: false
    types: Boolean, Object
    description: See https://floating-ui.com/docs/size
autoPlacement: 
    default: true
    types: Boolean, Object
    description: See https://floating-ui.com/docs/autoPlacement
inline: 
    default: false
    types: Boolean, Object
    description: See https://floating-ui.com/docs/inline
autoUpdate:
    default: true
    types: Boolean, Object
    description: See https://floating-ui.com/docs/autoUpdate#options
removeOnBlur:
    default: false
    types: Boolean
    description: hide floater on outside click/focus or escape key
timeout:
    default: 0
    types: Number
    description: ms to wait until hiding after mouseout
onHide:
    default: null
    types: Function
    description: called after hidden

Events
----
shown:
    description: when floater is shown
hidden:
    description: when floater is hidden

Transition Animation
----
The floater will follow the transition effects set by CSS, and adds classes `-out`, `-out-start`, `-in` and `-in-start` when hiding and showing.

Additionally, the floater adds classes for placement `-left`, `-right`, `-top`, `-bottom`

// TODO convert to Popover and use [Popover API](https://developer.mozilla.org/en-US/docs/Web/API/Popover_API)
// TODO convert to use [CSS anchor positioning](https://developer.mozilla.org/en-US/docs/Web/CSS/CSS_anchor_positioning)
Example Transition Effect
```scss
TODO
```
*/

import { computePosition, offset, flip, shift, arrow, size, autoPlacement, inline, autoUpdate } from '@floating-ui/dom';
import { css, createElement } from 'dolla';

import KompElement from './element.js';

export default class Floater extends KompElement {
    static tagName = 'komp-floater';
    
    static assignableAttributes = {
        content: null,
        anchor: null,
        placement: undefined,
        strategy: 'absolute',
        flip: null,
        offset: null,
        shift: true,
        arrow: null,
        autoPlacement: true,
        inline: null,
        autoUpdate: {},
        removeOnBlur: false,
        container: null,
        timeout: 0,
        onHide: null
    }
    
    static bindMethods = ['show', 'hide', 'checkFocus', 'checkEscape']
    
    initialize () {
        super.initialize()
        if (typeof this.anchor == "string") {
            this.anchor = this.getRootNode().querySelector(this.anchor);
        } else if (!(this.anchor instanceof Element)) {
            const coords = this.anchor
            this.anchor = {
                getBoundingClientRect() {
                    return {
                        width: 0,
                        height: 0,
                        x: coords.x,
                        y: coords.y,
                        left: coords.x,
                        right: coords.x,
                        top: coords.y,
                        bottom: coords.y
                    };
                }
            }
        }
    }

    connected () {
        this.style.position = this.strategy
        
        if (!this.anchor) { throw 'Floater needs anchor to position to.' }
        
        const middleware = []
        Object.keys(middlewares).forEach(key => {
            if (this[key]) {
                if (key == "arrow") {
                    let arrowEl = this.querySelector('komp-floater-arrow-locator')
                    if (!arrowEl) {
                        arrowEl = createElement('komp-floater-arrow-locator')
                        this.prepend(arrowEl)
                    }
                    middleware.push(arrow({element: arrowEl}))
                    this.classList.add('komp-floater-arrow')
                    if (typeof this.arrow == "number") {
                        this.style.setProperty('--arrow-size', this.arrow + "px")
                    } 
                    if (!this.offset) {
                        this.offset = this.arrow === true ? 10 : this.arrow
                    }
                    if (css(this, 'box-shadow') != "none") {
                        this.style.filter = css(this, 'box-shadow').split(/(?<!\([^\)]*),/).map(shadow => {
                            return `drop-shadow(${shadow.trim().split(/(?<!\([^\)]*)\s/).slice(0,4).join(" ")})`
                        }).join(" ")
                        this.style.boxShadow = 'none'
                    }
                } else {
                    middleware.push(middlewares[key](this[key] === true ? {} : this[key]))
                }
            }
        })
        this._cleanupCallbacks.push(autoUpdate(
            this.anchor,
            this,
            () => {
                computePosition(this.anchor, this, {
                    strategy: this.strategy,
                    placement: this.placement,
                    middleware
                }).then(({x, y, placement, middlewareData, ...args}) => {
                    this.style.left = `${x}px`;
                    this.style.top = `${y}px`;
                    this.classList.remove('-top', '-left', '-bottom', '-right')
                    this.classList.add('-' + placement);
            
                    if (middlewareData.arrow) {
                        const {x, y} = middlewareData.arrow;
                        console.log(x);
                        if (x != null) {
                            this.style.setProperty('--arrow-left', `${x}px`)
                            this.querySelector('komp-floater-arrow-locator').style.setProperty('left', `${x}px`)
                        }
                        if (y != null) {
                            this.style.setProperty('--arrow-top', `${y}px`)
                            this.querySelector('komp-floater-arrow-locator').style.setProperty('top', `${x}px`)
                        }
                    }
                })
            },
            this.autoUpdate
        ))
        
        this.classList.add('-in')
        this.addEventListener('animationend', () => {
            this.classList.remove('-in')
        }, {once: true})
        
        if (this.removeOnBlur) {
            this.cleanupEventListenerFor(this.getRootNode().body, 'focusin', this.checkFocus)
            this.cleanupEventListenerFor(this.getRootNode().body, 'click', this.checkFocus)
            this.cleanupEventListenerFor(this.getRootNode().body, 'keyup', this.checkEscape)
        }
    }
    
    checkFocus (e) {
        if (e.defaultPrevented) { return }
        if (e.target == this) { return }
        if (e.target == this.anchor) { return }
        if (this.contains(e.target)) { return }
        if (this.anchor.contains && this.anchor.contains(e.target)) { return }
        this.hide()
    }
    
    checkEscape (e) {
        if (e.which != 27) return;
        this.hide();
    }
    
    remove () {
        return new Promise(resolve => {
            this.classList.add('-out')
        
            const done = () => {
                this.classList.remove('-out')
                super.remove().then(resolve)
            }
            if (css(this, 'animation-name') != "none") {
                this.addEventListener('animationend', done, {once: true})
            } else {
                done()
            }
        })
    }
    
    show () {
        if (this._hideTimeout) {
            clearTimeout(this._hideTimeout);
            delete this._hideTimeout;
        }
        if (this._removing) {
            return this._removing.then(this.show)
        }
        if (typeof this.container == "string") {
            this.container = this.closest(this.container) || (this.anchor.closest && this.anchor.closest(this.container))
        }
        if (this.container == null) {
            this.container = this.parentElement || this.anchor.parentElement;
        }
        if (!this.parentElement) {
            this._showing = true
            this.container.append(this)
            this._showing = false
            this.trigger('shown')
        }
        return this;
    }
    
    hide () {
        if (this._hideTimeout) { return }
        if (this._hiding) { return }
        this._hideTimeout = setTimeout(this.hideAfterTimeout.bind(this), this.timeout)
    }
    
    hideAfterTimeout () {
        if (this.parentElement) {
            return this._removing = this.remove().then(() => {
                this.trigger('hidden')
                if (this.onHide) this.onHide()
                delete this._hideTimeout;
                delete this._removing;
            })
        }
        return this;
    }
    
    toggle (shouldHide) {
        if (typeof shouldHide !== 'boolean') {
            shouldHide = this.offsetParent !== null
        }
        this[shouldHide ? 'hide' : 'show']()
        return this;
    }
    
    static style = `
        .komp-floater-arrow {
            --arrow-size: 0.5em;
            --arrow-left: 0;
            --arrow-top: 0;
        }
        .komp-floater-arrow:after{
            content: '';
            clip-path: polygon(0 0, 50% 100%, 100% 0);
            z-index: 1;
            position:absolute;
            top: calc(var(--arrow-top) - var(--arrow-size));
            left: calc(var(--arrow-left) - var(--arrow-size));
            width: calc(var(--arrow-size) * 2);
            height: var(--arrow-size);
            overflow: hidden;
            border-style: solid;
            border-width: inherit;
            box-shadow: inherit;
            background: inherit;
            border: inherit;
        }
        .komp-floater-arrow.-top:after{
            top: 100%;
        }
        .komp-floater-arrow.-bottom:after{
            top: auto;
            bottom: 100%;
            transform: rotate(180deg);
        }
        .komp-floater-arrow.-left:after,
        .komp-floater-arrow.-right:after {
            clip-path: polygon(0 0, 100% 50%, 0 100%);
            width: var(--arrow-size);
            height: calc(var(--arrow-size) * 2);
        }
        .komp-floater-arrow.-left:after{
            left: 100%;
        }
        .komp-floater-arrow.-right:after{
            left: auto;
            right: 100%;
            transform: rotate(180deg);
        }
        komp-floater-arrow-locator {
            position: absolute;
            left: 0;
            top: 0;
<<<<<<< HEAD
            width: 0;
            height: 0;
            width: var(--arrow-size);
            height: var(--arrow-size);
=======
            width: 1px;
            height 1px;
>>>>>>> e5decad7
        }
    `
}
window.customElements.define('komp-floater', Floater);
const middlewares = {
    size: size,
    shift: shift,
    autoPlacement: autoPlacement,
    flip: flip,
    inline: inline,
    arrow: arrow,
    offset: offset
}<|MERGE_RESOLUTION|>--- conflicted
+++ resolved
@@ -372,15 +372,8 @@
             position: absolute;
             left: 0;
             top: 0;
-<<<<<<< HEAD
-            width: 0;
-            height: 0;
-            width: var(--arrow-size);
-            height: var(--arrow-size);
-=======
-            width: 1px;
-            height 1px;
->>>>>>> e5decad7
+            width: var(--arrow-size, 1px);
+            height: var(--arrow-size, 1px);
         }
     `
 }
